{
  "name": "whatwg-fetch",
  "version": "0.4.0",
  "main": "fetch.js",
  "private": true,
  "devDependencies": {
    "bower": "1.3.8",
    "chai": "1.10.0",
    "jshint": "2.5.2",
<<<<<<< HEAD
    "node-qunit-phantomjs": "0.2.2",
    "npm-prepublish": "1.0.1"
=======
    "mocha-phantomjs": "3.5.2",
    "mocha": "2.1.0",
    "phantomjs": "1.9.13"
>>>>>>> 84395a37
  }
}<|MERGE_RESOLUTION|>--- conflicted
+++ resolved
@@ -7,13 +7,8 @@
     "bower": "1.3.8",
     "chai": "1.10.0",
     "jshint": "2.5.2",
-<<<<<<< HEAD
-    "node-qunit-phantomjs": "0.2.2",
-    "npm-prepublish": "1.0.1"
-=======
     "mocha-phantomjs": "3.5.2",
     "mocha": "2.1.0",
     "phantomjs": "1.9.13"
->>>>>>> 84395a37
   }
 }