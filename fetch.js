(function(self) {
  'use strict';

  if (self.fetch) {
    return
  }

  var support = {
    searchParams: 'URLSearchParams' in self,
    iterable: 'Symbol' in self && 'iterator' in Symbol,
    blob: 'FileReader' in self && 'Blob' in self && (function() {
      try {
        new Blob()
        return true
      } catch(e) {
        return false
      }
    })(),
    formData: 'FormData' in self,
    arrayBuffer: 'ArrayBuffer' in self
  }

  if (support.arrayBuffer) {
    var viewClasses = [
      '[object Int8Array]',
      '[object Uint8Array]',
      '[object Uint8ClampedArray]',
      '[object Int16Array]',
      '[object Uint16Array]',
      '[object Int32Array]',
      '[object Uint32Array]',
      '[object Float32Array]',
      '[object Float64Array]'
    ]

    var isDataView = function(obj) {
      return obj && DataView.prototype.isPrototypeOf(obj)
    }

    var isArrayBufferView = ArrayBuffer.isView || function(obj) {
      return obj && viewClasses.indexOf(Object.prototype.toString.call(obj)) > -1
    }
  }

  function normalizeName(name) {
    if (typeof name !== 'string') {
      name = String(name)
    }
    if (/[^a-z0-9\-#$%&'*+.\^_`|~]/i.test(name)) {
      throw new TypeError('Invalid character in header field name')
    }
    return name.toLowerCase()
  }

  function normalizeValue(value) {
    if (typeof value !== 'string') {
      value = String(value)
    }
    return value
  }

  // Build a destructive iterator for the value list
  function iteratorFor(items) {
    var iterator = {
      next: function() {
        var value = items.shift()
        return {done: value === undefined, value: value}
      }
    }

    if (support.iterable) {
      iterator[Symbol.iterator] = function() {
        return iterator
      }
    }

    return iterator
  }

  function Headers(headers) {
    this.map = {}

    if (headers instanceof Headers) {
      headers.forEach(function(value, name) {
        this.append(name, value)
      }, this)

    } else if (headers) {
      Object.getOwnPropertyNames(headers).forEach(function(name) {
        this.append(name, headers[name])
      }, this)
    }
  }

  Headers.prototype.append = function(name, value) {
    name = normalizeName(name)
    value = normalizeValue(value)
    var list = this.map[name]
    if (!list) {
      list = []
      this.map[name] = list
    }
    list.push(value)
  }

  Headers.prototype['delete'] = function(name) {
    delete this.map[normalizeName(name)]
  }

  Headers.prototype.get = function(name) {
    var values = this.map[normalizeName(name)]
    return values ? values[0] : null
  }

  Headers.prototype.getAll = function(name) {
    return this.map[normalizeName(name)] || []
  }

  Headers.prototype.has = function(name) {
    return this.map.hasOwnProperty(normalizeName(name))
  }

  Headers.prototype.set = function(name, value) {
    this.map[normalizeName(name)] = [normalizeValue(value)]
  }

  Headers.prototype.forEach = function(callback, thisArg) {
    Object.getOwnPropertyNames(this.map).forEach(function(name) {
      this.map[name].forEach(function(value) {
        callback.call(thisArg, value, name, this)
      }, this)
    }, this)
  }

  Headers.prototype.keys = function() {
    var items = []
    this.forEach(function(value, name) { items.push(name) })
    return iteratorFor(items)
  }

  Headers.prototype.values = function() {
    var items = []
    this.forEach(function(value) { items.push(value) })
    return iteratorFor(items)
  }

  Headers.prototype.entries = function() {
    var items = []
    this.forEach(function(value, name) { items.push([name, value]) })
    return iteratorFor(items)
  }

  if (support.iterable) {
    Headers.prototype[Symbol.iterator] = Headers.prototype.entries
  }

  function consumed(body) {
    if (body.bodyUsed) {
      return Promise.reject(new TypeError('Already read'))
    }
    body.bodyUsed = true
  }

  function fileReaderReady(reader) {
    return new Promise(function(resolve, reject) {
      reader.onload = function() {
        resolve(reader.result)
      }
      reader.onerror = function() {
        reject(reader.error)
      }
    })
  }

  function readBlobAsArrayBuffer(blob) {
    var reader = new FileReader()
    reader.readAsArrayBuffer(blob)
    return fileReaderReady(reader)
  }

  function readBlobAsText(blob) {
    var reader = new FileReader()
    reader.readAsText(blob)
    return fileReaderReady(reader)
  }

  function Body() {
    this.bodyUsed = false

    this._initBody = function(body) {
      this._bodyInit = body
      if (typeof body === 'string') {
        this._bodyText = body
      } else if (support.blob && Blob.prototype.isPrototypeOf(body)) {
        this._bodyBlob = body
      } else if (support.formData && FormData.prototype.isPrototypeOf(body)) {
        this._bodyFormData = body
      } else if (support.searchParams && URLSearchParams.prototype.isPrototypeOf(body)) {
        this._bodyText = body.toString()
      } else if (!body) {
        this._bodyText = ''
<<<<<<< HEAD
      } else if (support.arrayBuffer && ArrayBuffer.prototype.isPrototypeOf(body)) {
        if (body.slice) {
          this._bodyArrayBuffer = new Uint8Array(body.slice(0))
        } else {
          this._bodyArrayBuffer = new Uint8Array(body.byteLength)
          this._bodyArrayBuffer.set(new Uint8Array(body))
        }
=======
      } else if (support.arrayBuffer && support.blob && isDataView(body)) {
        // IE 10-11 can't handle a DataView body.
        this._bodyInit = new Blob([body.buffer])
      } else if (support.arrayBuffer && (ArrayBuffer.prototype.isPrototypeOf(body) || isArrayBufferView(body))) {
        // Only support ArrayBuffers for POST method.
        // Receiving ArrayBuffers happens via Blobs, instead.
>>>>>>> 4949171b
      } else {
        throw new Error('unsupported BodyInit type')
      }

      if (!this.headers.get('content-type')) {
        if (typeof body === 'string') {
          this.headers.set('content-type', 'text/plain;charset=UTF-8')
        } else if (this._bodyBlob && this._bodyBlob.type) {
          this.headers.set('content-type', this._bodyBlob.type)
        } else if (support.searchParams && URLSearchParams.prototype.isPrototypeOf(body)) {
          this.headers.set('content-type', 'application/x-www-form-urlencoded;charset=UTF-8')
        }
      }
    }

    if (support.blob) {
      this.blob = function() {
        var rejected = consumed(this)
        if (rejected) {
          return rejected
        }

        if (this._bodyBlob) {
          return Promise.resolve(this._bodyBlob)
        } else if (this._bodyFormData) {
          throw new Error('could not read FormData body as blob')
        } else {
          return Promise.resolve(new Blob([this._bodyText]))
        }
      }

      this.text = function() {
        var rejected = consumed(this)
        if (rejected) {
          return rejected
        }

        if (this._bodyBlob) {
          return readBlobAsText(this._bodyBlob)
        } else if (this._bodyFormData) {
          throw new Error('could not read FormData body as text')
        } else {
          return Promise.resolve(this._bodyText)
        }
      }
    } else {
      this.text = function() {
        return consumed(this) || Promise.resolve(this._bodyText)
      }
    }

    if (support.arrayBuffer) {
      this.arrayBuffer = function() {
        if (this._bodyArrayBuffer) {
          return consumed(this) || Promise.resolve(this._bodyArrayBuffer.buffer)
        } else {
          return this.blob().then(readBlobAsArrayBuffer)
        }
      }
    }

    if (support.formData) {
      this.formData = function() {
        return this.text().then(decode)
      }
    }

    this.json = function() {
      return this.text().then(JSON.parse)
    }

    return this
  }

  // HTTP methods whose capitalization should be normalized
  var methods = ['DELETE', 'GET', 'HEAD', 'OPTIONS', 'POST', 'PUT']

  function normalizeMethod(method) {
    var upcased = method.toUpperCase()
    return (methods.indexOf(upcased) > -1) ? upcased : method
  }

  function Request(input, options) {
    options = options || {}
    var body = options.body

    if (typeof input === 'string') {
      this.url = input
    } else {
      if (input.bodyUsed) {
        throw new TypeError('Already read')
      }
      this.url = input.url
      this.credentials = input.credentials
      if (!options.headers) {
        this.headers = new Headers(input.headers)
      }
      this.method = input.method
      this.mode = input.mode
      if (!body && input._bodyInit != null) {
        body = input._bodyInit
        input.bodyUsed = true
      }
    }

    this.credentials = options.credentials || this.credentials || 'omit'
    if (options.headers || !this.headers) {
      this.headers = new Headers(options.headers)
    }
    this.method = normalizeMethod(options.method || this.method || 'GET')
    this.mode = options.mode || this.mode || null
    this.referrer = null

    if ((this.method === 'GET' || this.method === 'HEAD') && body) {
      throw new TypeError('Body not allowed for GET or HEAD requests')
    }
    this._initBody(body)
  }

  Request.prototype.clone = function() {
    return new Request(this, { body: this._bodyInit })
  }

  function decode(body) {
    var form = new FormData()
    body.trim().split('&').forEach(function(bytes) {
      if (bytes) {
        var split = bytes.split('=')
        var name = split.shift().replace(/\+/g, ' ')
        var value = split.join('=').replace(/\+/g, ' ')
        form.append(decodeURIComponent(name), decodeURIComponent(value))
      }
    })
    return form
  }

  function parseHeaders(rawHeaders) {
    var headers = new Headers()
    rawHeaders.split('\r\n').forEach(function(line) {
      var parts = line.split(':')
      var key = parts.shift().trim()
      if (key) {
        var value = parts.join(':').trim()
        headers.append(key, value)
      }
    })
    return headers
  }

  Body.call(Request.prototype)

  function Response(bodyInit, options) {
    if (!options) {
      options = {}
    }

    this.type = 'default'
    this.status = 'status' in options ? options.status : 200
    this.ok = this.status >= 200 && this.status < 300
    this.statusText = 'statusText' in options ? options.statusText : 'OK'
    this.headers = new Headers(options.headers)
    this.url = options.url || ''
    this._initBody(bodyInit)
  }

  Body.call(Response.prototype)

  Response.prototype.clone = function() {
    return new Response(this._bodyInit, {
      status: this.status,
      statusText: this.statusText,
      headers: new Headers(this.headers),
      url: this.url
    })
  }

  Response.error = function() {
    var response = new Response(null, {status: 0, statusText: ''})
    response.type = 'error'
    return response
  }

  var redirectStatuses = [301, 302, 303, 307, 308]

  Response.redirect = function(url, status) {
    if (redirectStatuses.indexOf(status) === -1) {
      throw new RangeError('Invalid status code')
    }

    return new Response(null, {status: status, headers: {location: url}})
  }

  self.Headers = Headers
  self.Request = Request
  self.Response = Response

  self.fetch = function(input, init) {
    return new Promise(function(resolve, reject) {
      var request = new Request(input, init)
      var xhr = new XMLHttpRequest()

      xhr.onload = function() {
        var options = {
          status: xhr.status,
          statusText: xhr.statusText,
          headers: parseHeaders(xhr.getAllResponseHeaders() || '')
        }
        options.url = 'responseURL' in xhr ? xhr.responseURL : options.headers.get('X-Request-URL')
        var body = 'response' in xhr ? xhr.response : xhr.responseText
        resolve(new Response(body, options))
      }

      xhr.onerror = function() {
        reject(new TypeError('Network request failed'))
      }

      xhr.ontimeout = function() {
        reject(new TypeError('Network request failed'))
      }

      xhr.open(request.method, request.url, true)

      if (request.credentials === 'include') {
        xhr.withCredentials = true
      }

      if ('responseType' in xhr && support.blob) {
        xhr.responseType = 'blob'
      }

      request.headers.forEach(function(value, name) {
        xhr.setRequestHeader(name, value)
      })

      xhr.send(typeof request._bodyInit === 'undefined' ? null : request._bodyInit)
    })
  }
  self.fetch.polyfill = true
})(typeof self !== 'undefined' ? self : this);<|MERGE_RESOLUTION|>--- conflicted
+++ resolved
@@ -199,22 +199,16 @@
         this._bodyText = body.toString()
       } else if (!body) {
         this._bodyText = ''
-<<<<<<< HEAD
-      } else if (support.arrayBuffer && ArrayBuffer.prototype.isPrototypeOf(body)) {
+      } else if (support.arrayBuffer && support.blob && isDataView(body)) {
+        // IE 10-11 can't handle a DataView body.
+        this._bodyInit = new Blob([body.buffer])
+      } else if (support.arrayBuffer && (ArrayBuffer.prototype.isPrototypeOf(body) || isArrayBufferView(body))) {
         if (body.slice) {
           this._bodyArrayBuffer = new Uint8Array(body.slice(0))
         } else {
           this._bodyArrayBuffer = new Uint8Array(body.byteLength)
           this._bodyArrayBuffer.set(new Uint8Array(body))
         }
-=======
-      } else if (support.arrayBuffer && support.blob && isDataView(body)) {
-        // IE 10-11 can't handle a DataView body.
-        this._bodyInit = new Blob([body.buffer])
-      } else if (support.arrayBuffer && (ArrayBuffer.prototype.isPrototypeOf(body) || isArrayBufferView(body))) {
-        // Only support ArrayBuffers for POST method.
-        // Receiving ArrayBuffers happens via Blobs, instead.
->>>>>>> 4949171b
       } else {
         throw new Error('unsupported BodyInit type')
       }
